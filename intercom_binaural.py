# Exploiting binaural redundancy.

<<<<<<< HEAD
import sounddevice as sd
import numpy as np
import struct
#from intercom import Intercom
#from intercom_buffer import Intercom_buffer
=======
>>>>>>> 2c33273a
from intercom_bitplanes import Intercom_bitplanes

if __debug__:
    import sys

class Intercom_binaural(Intercom_bitplanes):

    def init(self, args):
        Intercom_bitplanes.init(self, args)
        if self.number_of_channels == 2:
            self.record_send_and_play = self.record_send_and_play_stereo

    def record_send_and_play_stereo(self, indata, outdata, frames, time, status):
<<<<<<< HEAD
        indata[:,0] -= indata[:,1]
        self.record_and_send(indata)
        self._buffer[self.played_chunk_number % self.cells_in_buffer][:,0] += self._buffer[self.played_chunk_number % self.cells_in_buffer][:,1]
        self.play(outdata)
=======
        pass
>>>>>>> 2c33273a

if __name__ == "__main__":
    intercom = Intercom_binaural()
    parser = intercom.add_args()
    args = parser.parse_args()
    intercom.init(args)
    intercom.run()<|MERGE_RESOLUTION|>--- conflicted
+++ resolved
@@ -1,17 +1,6 @@
 # Exploiting binaural redundancy.
 
-<<<<<<< HEAD
-import sounddevice as sd
-import numpy as np
-import struct
-#from intercom import Intercom
-#from intercom_buffer import Intercom_buffer
-=======
->>>>>>> 2c33273a
 from intercom_bitplanes import Intercom_bitplanes
-
-if __debug__:
-    import sys
 
 class Intercom_binaural(Intercom_bitplanes):
 
@@ -21,14 +10,10 @@
             self.record_send_and_play = self.record_send_and_play_stereo
 
     def record_send_and_play_stereo(self, indata, outdata, frames, time, status):
-<<<<<<< HEAD
         indata[:,0] -= indata[:,1]
         self.record_and_send(indata)
         self._buffer[self.played_chunk_number % self.cells_in_buffer][:,0] += self._buffer[self.played_chunk_number % self.cells_in_buffer][:,1]
         self.play(outdata)
-=======
-        pass
->>>>>>> 2c33273a
 
 if __name__ == "__main__":
     intercom = Intercom_binaural()
